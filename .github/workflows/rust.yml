name: Rust

on:
  push:
<<<<<<< HEAD
    branches: ['main']
  pull_request:
    branches: ['main']
=======
    branches: ["main"]
  pull_request:
    branches: ["main"]
>>>>>>> d9193f09

env:
  CARGO_TERM_COLOR: always

jobs:
<<<<<<< HEAD
  build:
=======
  build-fmt-lint:
>>>>>>> d9193f09
    runs-on: ubuntu-latest

    steps:
      - uses: actions/checkout@v4
<<<<<<< HEAD
      - name: Build
        run: cargo build --verbose
      - name: Run tests
        run: cargo test --verbose
      - name: Run format check
        run: cargo fmt --check
      - name: Run Clippy
        run: |
          cd crates/relayer && cargo clippy -- -D warnings
          cd ../starknet-handler && cargo clippy -- -D warnings
          cd ../common && cargo clippy -- -D warnings
=======

      - name: Install risczero toolchain
        run: |
          curl -L https://risczero.com/install | bash
          export PATH="$HOME/.risc0/bin:$PATH"  
          rzup install
          rzup install cpp
          echo "$HOME/.risc0/bin" >> $GITHUB_PATH

      - name: Build
        run: cargo build --verbose

      - name: Run tests
        run: cargo test --verbose

      - name: Run format check
        run: cargo fmt --check

      # - name: Run Clippy
      #   run: cargo clippy -- -D warnings
>>>>>>> d9193f09
<|MERGE_RESOLUTION|>--- conflicted
+++ resolved
@@ -2,42 +2,19 @@
 
 on:
   push:
-<<<<<<< HEAD
-    branches: ['main']
-  pull_request:
-    branches: ['main']
-=======
     branches: ["main"]
   pull_request:
     branches: ["main"]
->>>>>>> d9193f09
 
 env:
   CARGO_TERM_COLOR: always
 
 jobs:
-<<<<<<< HEAD
-  build:
-=======
   build-fmt-lint:
->>>>>>> d9193f09
     runs-on: ubuntu-latest
 
     steps:
       - uses: actions/checkout@v4
-<<<<<<< HEAD
-      - name: Build
-        run: cargo build --verbose
-      - name: Run tests
-        run: cargo test --verbose
-      - name: Run format check
-        run: cargo fmt --check
-      - name: Run Clippy
-        run: |
-          cd crates/relayer && cargo clippy -- -D warnings
-          cd ../starknet-handler && cargo clippy -- -D warnings
-          cd ../common && cargo clippy -- -D warnings
-=======
 
       - name: Install risczero toolchain
         run: |
@@ -57,5 +34,4 @@
         run: cargo fmt --check
 
       # - name: Run Clippy
-      #   run: cargo clippy -- -D warnings
->>>>>>> d9193f09
+      #   run: cargo clippy -- -D warnings