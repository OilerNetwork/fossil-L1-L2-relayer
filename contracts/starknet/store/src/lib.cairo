--- conflicted
+++ resolved
@@ -86,11 +86,7 @@
         fn update_mmr_state(ref self: ContractState, journal: verifier::Journal) {
             assert!(
                 starknet::get_caller_address() == self.verifier_address.read(),
-<<<<<<< HEAD
-                "Only Fossil Verifier can update MMR state"
-=======
                 "Only Fossil Verifier can update MMR state",
->>>>>>> c29324e9
             );
             let global_latest_mmr_block = self.latest_mmr_block.read();
 
