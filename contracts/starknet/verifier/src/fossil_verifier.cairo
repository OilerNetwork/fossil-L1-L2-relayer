#[starknet::interface]
pub trait IFossilVerifier<TContractState> {
    fn verify_mmr_proof(ref self: TContractState, proof: Span<felt252>) -> bool;
    fn get_verifier_address(self: @TContractState) -> starknet::ContractAddress;
    fn get_fossil_store_address(self: @TContractState) -> starknet::ContractAddress;
}

#[starknet::contract]
mod FossilVerifier {
    use fossil_store::{IFossilStoreDispatcher, IFossilStoreDispatcherTrait};
    use verifier::decode_journal;
    use verifier::groth16_verifier::{
        IRisc0Groth16VerifierBN254Dispatcher, IRisc0Groth16VerifierBN254DispatcherTrait,
    };

    #[storage]
    struct Storage {
        bn254_verifier: IRisc0Groth16VerifierBN254Dispatcher,
        fossil_store: IFossilStoreDispatcher,
    }

    #[event]
    #[derive(Drop, starknet::Event)]
    enum Event {
        MmrProofVerified: MmrProofVerified,
    }

    #[derive(Drop, starknet::Event)]
    struct MmrProofVerified {
        batch_index: u64,
        latest_mmr_block: u64,
        new_leaves_count: u64,
        new_mmr_root: u256,
    }

    #[constructor]
    fn constructor(
        ref self: ContractState,
        verifier_address: starknet::ContractAddress,
        fossil_store_address: starknet::ContractAddress,
    ) {
        self
            .bn254_verifier
            .write(IRisc0Groth16VerifierBN254Dispatcher { contract_address: verifier_address });
        self.fossil_store.write(IFossilStoreDispatcher { contract_address: fossil_store_address });
    }

    #[external(v0)]
    fn verify_mmr_proof(ref self: ContractState, proof: Span<felt252>) -> bool {
<<<<<<< HEAD
        let journal = self
            .bn254_verifier
            .read()
            .verify_groth16_proof_bn254(proof)
            .expect('failed verification');

        let journal = decode_journal(journal);

        self.fossil_store.read().update_mmr_state(journal);
=======
        let (verified, journal) = self.bn254_verifier.read().verify_groth16_proof_bn254(proof);

        let journal = decode_journal(journal);

        if verified {
            self.fossil_store.read().update_mmr_state(journal);
        }
>>>>>>> 017e5e45

        self
            .emit(
                MmrProofVerified {
                    batch_index: journal.batch_index,
                    latest_mmr_block: journal.latest_mmr_block,
                    new_leaves_count: journal.leaves_count,
<<<<<<< HEAD
                    new_mmr_root: journal.root_hash,
=======
                    new_mmr_root: journal.root_hash
>>>>>>> 017e5e45
                },
            );

        true
    }
}<|MERGE_RESOLUTION|>--- conflicted
+++ resolved
@@ -47,17 +47,6 @@
 
     #[external(v0)]
     fn verify_mmr_proof(ref self: ContractState, proof: Span<felt252>) -> bool {
-<<<<<<< HEAD
-        let journal = self
-            .bn254_verifier
-            .read()
-            .verify_groth16_proof_bn254(proof)
-            .expect('failed verification');
-
-        let journal = decode_journal(journal);
-
-        self.fossil_store.read().update_mmr_state(journal);
-=======
         let (verified, journal) = self.bn254_verifier.read().verify_groth16_proof_bn254(proof);
 
         let journal = decode_journal(journal);
@@ -65,7 +54,6 @@
         if verified {
             self.fossil_store.read().update_mmr_state(journal);
         }
->>>>>>> 017e5e45
 
         self
             .emit(
@@ -73,11 +61,7 @@
                     batch_index: journal.batch_index,
                     latest_mmr_block: journal.latest_mmr_block,
                     new_leaves_count: journal.leaves_count,
-<<<<<<< HEAD
-                    new_mmr_root: journal.root_hash,
-=======
                     new_mmr_root: journal.root_hash
->>>>>>> 017e5e45
                 },
             );
 
